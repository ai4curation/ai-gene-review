id: https://ai4curation.io/ai-gene-review
name: gene_review
description: Schema for gene curation
  Top level entity is a GeneReview, which is about a single gene (and its equivalent swiss-prot entry).
  It contains a high level summary of the gene, plus a review of all existing annotations.
  It also contains a list of core functions, which are GO-CAM-like annotons describing the core evolved
  functions of the gene.
  

prefixes:
  linkml: https://w3id.org/linkml/
  gene_review: https://w3id.org/ai4curation/gene_review/
  xsd: http://www.w3.org/2001/XMLSchema#
  rdf: http://www.w3.org/1999/02/22-rdf-syntax-ns#
  rdfs: http://www.w3.org/2000/01/rdf-schema#
  owl: http://www.w3.org/2002/07/owl#
  skos: http://www.w3.org/2004/02/skos/core#
  dcat: http://www.w3.org/ns/dcat#
  dcterms: http://purl.org/dc/terms/
  ECO: http://purl.obolibrary.org/obo/ECO_
  IAO: http://purl.obolibrary.org/obo/IAO_
  SO: http://purl.obolibrary.org/obo/SO_

imports:
  - linkml:types

default_prefix: gene_review
default_range: string

slots:
  id:
    identifier: true
  label:
    description: Human readable name of the entity
    required: true
    slot_uri: rdfs:label
  gene_symbol:
    range: string
    description: Symbol of the gene
    required: true
  product_type:
    range: ProductTypeEnum
    description: Type of gene product (protein, ncRNA, etc.)
    required: false  ## TODO: change to required now we have added this everywhere
    comments:
      - currently not required, assumed PROTEIN by default, but this may be explicit in future
  title:
    range: string
    description: Title of the entity
    slot_uri: dcterms:title
    required: true
  aliases:
    range: string
    multivalued: true
  tags:
    range: string
    multivalued: true
    description: Tags associated with the gene for categorization and organization
  description:
    description: Description of the entity
    slot_uri: dcterms:description
    recommended: true
  statement:
    range: string
    description: Concise statement describing an aspect of the gene
    recommended: true ## TODO: change to required?
  references:
    range: Reference
    multivalued: true
    inlined_as_list: true
  findings:
    range: Finding
    multivalued: true
    recommended: true
  supported_by:
    range: SupportingTextInReference
    multivalued: true
    recommended: true
  summary:
    range: string
    description: Summary of the review
    recommended: true
  supporting_text:
    range: string
    description: Supporting text from the publication.
      This should be exact substrings. Different substrings can be broken up by '...'s. These substrings will be checked against the actual
      text of the paper. If editorialization is necessary, put this in square brackets (this is not checked). For example, you can say
      '...[CFAP300 shows] transport within cilia is IFT dependent...'
    recommended: true
  full_text_unavailable:
    range: boolean
    description: Whether the full text is unavailable
  evidence_type:
    range: EvidenceType
    description: Evidence code (e.g., IDA, IBA, ISS, TAS)
    required: true
  term:
    inlined: true
    range: Term
    description: Term to be annotated
  predicate:
    range: string
    description: Predicate of the extension
    slot_uri: rdf:predicate
    required: true
  taxon:
    range: Term
    inlined: true
    required: true
  existing_annotations:
    range: ExistingAnnotation
    multivalued: true
  core_functions:
    range: CoreFunction
    multivalued: true
    # TODO: add a rule such that this is required IF the review status is READY
  action:
    range: ActionEnum
    description: Action to be taken
    required: true
  reason:
    range: string
    description: Reason for the action
    recommended: true
  proposed_replacement_terms:
    range: Term
    description: If the action is MODIFY, then this is a list of proposed replacement terms
    multivalued: true
    inlined_as_list: true
    comments:
      - note there is a separate rule that this is required IF the action is MODIFY
  extensions:
    range: AnnotationExtension
    multivalued: true
  negated:
    range: boolean
    description: Whether the term is negated
  reference_id:
    range: Reference
    inlined: false
    required: true
  original_reference_id:
    range: Reference
    inlined: false
    description: ID of the original reference
  retired:
    range: boolean
    description: Whether the annotation is retired or replaced
  review:
    recommended: true
    range: Review
    description: Review of the gene
  ontology:
    range: string
    description: Ontology of the term. E.g `go`, `cl`, `hp`
  supporting_entities:
    range: string
    multivalued: true
    description: IDs of the supporting entities
  additional_reference_ids:
    range: Reference
    multivalued: true
    inlined: false
    description: IDs of the references
  is_invalid:
    range: boolean
    description: Whether the reference is invalid (e.g., retracted or replaced)
  reference_section_type:
    range: ManuscriptSection
    description: Type of section in the reference (e.g., 'ABSTRACT', 'METHODS', 'RESULTS', 'DISCUSSION')
    recommended: true
  proposed_new_terms:
    range: ProposedOntologyTerm
    multivalued: true
    description: Proposed new ontology terms that should exist but don't
  suggested_questions:
    range: Question
    multivalued: true
    description: Suggested questions to ask experts about the gene. Only include if not obvious from the literature.
    recommended: true
  suggested_experiments:
    range: Experiment
    multivalued: true
    recommended: true
  status:
    range: GeneReviewStatusEnum
    description: Overall status of the gene review
    recommended: true


classes:

  GeneReview:
    description: Complete review for a gene
    tree_root: true
    slots:
     - id
     - gene_symbol
     - product_type
     - aliases
     - tags
     - status
     - description
     - taxon
     - references
     - existing_annotations
     - core_functions
     - proposed_new_terms
     - suggested_questions
     - suggested_experiments


  Term:
    description: A term in a specific ontology
    slots:
      - id
      - label
      - description
      - ontology
    slot_usage:
      id:
        description: An OBO CURIE for a term in GO, CL, CHEBI, etc.
      label:
        description: the term name
        required: true

  Reference:
    description: A reference is a published text  that describes a finding or a method. References
      might be formal publications (where the ID is a PMID), or for methods, a GO_REF. Additionally,
      a reference to a local ad-hoc analysis or review can be made by using the `file:` prefix.
    slots:
      - id
      - title
      - findings
      - is_invalid
      - full_text_unavailable

  Finding:
    description: A finding is a statement about a gene, which is supported by a reference.
      Similar to "comments" in uniprot
    slots:
      - statement
      - supporting_text
      - full_text_unavailable
      - reference_section_type

  SupportingTextInReference:
    description: A supporting text in a reference.
    slots:
      - reference_id
      - supporting_text
      - full_text_unavailable
      - reference_section_type
        

  ExistingAnnotation:
    description: An existing annotation from the GO database, plus a review of the annotation.
    slots:
      - term
      - extensions
      - negated
      - evidence_type 
      - original_reference_id
      - retired
      - supporting_entities
      - review
    slot_usage:
      term:
        bindings:
          - binds_value_of: id
            range: GOTermEnum
            obligation_level: REQUIRED

  Review:
    description: A review of an existing annotation.
    slots:
      - summary
      - action
      - reason
      - proposed_replacement_terms
      - additional_reference_ids
      - supported_by
    rules:
      - preconditions:
          slot_conditions:
            action:
              equals_string: MODIFY
        postconditions:
          slot_conditions:
            proposed_replacement_terms:
              required: true
        
  CoreFunction:
    description: A core function is a GO-CAM-like annotation of the core evolved functions of a gene.
      This is a synthesis of the reviewed core annotations, brought together into a unified GO-CAM-like
      representation.
    attributes:
      description:
        range: string
        description: Description of the core function
      supported_by:
        range: SupportingTextInReference
        multivalued: true
      molecular_function:
        range: Term
        inlined: true
        required: true
        bindings:
          - binds_value_of: id
            range: GOMolecularActivityEnum
            obligation_level: REQUIRED
      directly_involved_in:
        range: Term
        multivalued: true
        inlined_as_list: true
      locations :
        range: Term
        multivalued: true
        inlined_as_list: true
        bindings:
          - binds_value_of: id
            range: GOCellularLocationEnum
            obligation_level: REQUIRED
      anatomical_locations:
        range: Term
        multivalued: true
        inlined_as_list: true
      substrates: 
        range: Term
        multivalued: true
        inlined_as_list: true
      in_complex:
        range: Term
        inlined: true
        bindings:
          - binds_value_of: id
            range: GOProteinContainingComplexEnum
            obligation_level: REQUIRED
  AnnotationExtension:
    slots:
      - predicate
      - term
    slot_usage:
      predicate:
        bindings:
          - binds_value_of: id
            range: ROTermEnum
            obligation_level: REQUIRED

  TermMapping:
    description: A mapping between the proposed term and an equivalent term in another ontology
    attributes:
      predicate:
        range: string
        required: true
        description: Mapping predicate (e.g., 'skos:exactMatch', 'skos:closeMatch', 'skos:broadMatch', 'skos:narrowMatch')
      target_term:
        range: Term
        required: true
        inlined: true
        description: The target term in another ontology

  ProposedOntologyTerm:
    description: A proposed new ontology term that should exist but doesn't currently
    attributes:
      proposed_name:
        range: string
        required: true
        description: Proposed name for the new term
      proposed_definition:
        range: string
        required: true
        description: Proposed definition for the new term
      justification:
        range: string
        description: Justification for why this term is needed
      proposed_parent:
        range: Term
        inlined: true
        description: Proposed parent term in the ontology hierarchy
      proposed_mappings:
        range: TermMapping
        multivalued: true
        inlined_as_list: true
        description: Proposed mappings to equivalent terms in other ontologies
      supported_by:
        range: SupportingTextInReference
        multivalued: true

  Experiment:
    description: A suggested experiment to answer a question about the gene
    attributes:
      hypothesis:
        range: string
        recommended: true
        description: Hypothesis to be investigated
      description:
        range: string
        required: true
        description: Detailed description of the experiment to be performed
      experiment_type:
        range: string
        required: false
        description: Type of experiment or assay to answer the question

  Question:
    description: A question to be answered about the gene
    attributes:
      question:
        range: string
        required: true
        description: Question to be answered
      experts:
        range: string
        multivalued: true
        required: false
        description: Experts to answer the question. These should be drawn from the authors of relevant publications already referenced.
          If no suitable experts are available, it's OK to leave this as an empty list!


  # ============== Rule Review Classes ==============

  RuleReview:
    description: >-
      A review of a UniProt annotation rule (ARBA or UniRule).
      Each review covers ONE rule and assesses its quality, literature support,
      and biological appropriateness.
    slots:
      - id
      - description
      - references
    slot_usage:
      id:
        description: The rule ID (e.g., ARBA00026249, UR000000070)
    attributes:
      status:
        range: RuleReviewStatusEnum
        description: Status of the rule review
      rule_type:
        range: RuleTypeEnum
        required: true
        description: Type of rule (ARBA or UniRule)
      rule:
        range: EmbeddedRule
        required: true
        inlined: true
        description: The embedded rule being reviewed
      review_summary:
        range: string
        description: Overall summary of the review findings
      action:
        range: RuleActionEnum
        required: true
        description: Recommended action for this rule
      action_rationale:
        range: string
        description: Rationale for the recommended action
      suggested_modifications:
        range: string
        multivalued: true
        description: Specific modifications suggested if action is MODIFY
      parsimony:
        range: ParsimonyAssessment
        inlined: true
        description: Assessment of rule parsimony (simplicity vs complexity)
      literature_support:
        range: LiteratureSupportAssessment
        inlined: true
        description: Assessment of literature support for the rule
      condition_overlap:
        range: ConditionOverlapAssessment
        inlined: true
        description: Assessment of overlap between rule conditions
      go_specificity:
        range: GOSpecificityAssessment
        inlined: true
        description: Assessment of GO term specificity
      taxonomic_scope:
        range: TaxonomicScopeAssessment
        inlined: true
        description: Assessment of taxonomic restriction appropriateness
      confidence:
        range: float
        minimum_value: 0.0
        maximum_value: 1.0
        description: Overall confidence in the rule (0.0 to 1.0)
      supported_by:
        range: SupportingTextInReference
        multivalued: true
        description: Supporting text from literature for this review

  EmbeddedRule:
    description: >-
      An embedded representation of an ARBA or UniRule for storage in YAML.
      Captures the essential structure: conditions (antecedent) and GO annotations (consequent).
    attributes:
      rule_id:
        range: string
        required: true
        description: Original rule ID (e.g., ARBA00026249, UR000000070)
      condition_sets:
        range: RuleConditionSet
        multivalued: true
        inlined_as_list: true
        required: true
        description: >-
          List of condition sets (OR-ed together). Each condition set is a conjunction
          (AND) of conditions. The rule fires if ANY condition set matches.
      go_annotations:
        range: RuleGOAnnotation
        multivalued: true
        inlined_as_list: true
        description: GO terms assigned by this rule
      ipr2go_redundancy:
        range: InterPro2GORedundancy
        inlined: true
        description: Analysis of redundancy with InterPro2GO mappings
      entries:
        range: RuleReviewEntry
        multivalued: true
        inlined_as_list: true
        required: true
        description: >-
          Entry-centric view of all entities in the rule (domain conditions and GO terms).
          Each entry tracks its relationships (PREDICTS, PREDICTED_BY, EQUIV) to other entries.
      reviewed_protein_count:
        range: integer
        description: Number of reviewed (Swiss-Prot) proteins annotated by this rule
      unreviewed_protein_count:
        range: integer
        description: Number of unreviewed (TrEMBL) proteins annotated by this rule
      created_date:
        range: string
        description: Date the rule was created
      modified_date:
        range: string
        description: Date the rule was last modified

  RuleConditionSet:
    description: >-
      A set of conditions that must ALL be true (conjunction/AND).
      Multiple condition sets in a rule are OR-ed together (disjunction).
    attributes:
      number:
        range: integer
        required: true
        minimum_value: 1
        description: 1-based condition set number (CS1, CS2, CS3, etc.)
      conditions:
        range: RuleCondition
        multivalued: true
        inlined_as_list: true
        required: true
        description: Conditions in this set (all must match)
      notes:
        range: string
        description: Reviewer notes on this specific condition set
      pairwise_overlap:
        range: PairwiseOverlap
        multivalued: true
        inlined_as_list: true
        description: >-
          Pairwise overlap statistics for domain conditions in this set.
          Only computed for InterPro, FunFam, PANTHER conditions.
          Provides set difference metrics (uniqueness) and Jaccard similarity.

  RuleCondition:
    description: A single condition in a rule antecedent
    attributes:
      condition_type:
        range: ConditionTypeEnum
        required: true
        description: Type of condition
      value:
        range: string
        required: true
        description: The condition value (e.g., IPR000001, NCBITaxon:4751)
      curie:
        range: string
        description: Normalized CURIE form (e.g., InterPro:IPR000001, NCBITaxon:4751)
      label:
        range: string
        description: Human-readable label
      interpro_type:
        range: InterProTypeEnum
        description: >-
          InterPro entry type (family, domain, active_site, etc.).
          Only populated for InterPro conditions (condition_type = INTERPRO).
          Extracted from InterPro metadata or API.
      negated:
        range: boolean
        description: Whether this is a negative condition (NOT)
      protein_count:
        range: integer
        minimum_value: 0
        description: >-
          Number of proteins matching this condition in specified database.
          Only populated for domain/family conditions (InterPro, FunFam, PANTHER).
          Null for taxon and other condition types.
      protein_database:
        range: ProteinDatabaseEnum
        description: >-
          Which protein database was queried (e.g., SWISSPROT, TREMBL).
          Defaults to SWISSPROT (reviewed proteins only).
          Important to specify since counts differ dramatically between databases.
      uniqueness_score:
        range: float
        minimum_value: 0.0
        maximum_value: 1.0
        description: >-
          Measure of domain uniqueness (0.0 to 1.0).
          Calculated as 1.0 - mean(containment in other domains in same condition set).
          High score = more unique/specific domain.
          Low score = broad domain that commonly co-occurs.
      sample_proteins:
        range: string
        multivalued: true
        description: >-
          Sample UniProt IDs matching this condition.
          Only included when protein_count < 20 to avoid bloating files.
          Limited to max 10 examples.

  RuleGOAnnotation:
    description: A GO annotation produced by the rule
    attributes:
      go_id:
        range: string
        required: true
        description: GO term ID (e.g., GO:0004791)
      go_label:
        range: string
        description: GO term name
      aspect:
        range: string
        description: GO aspect (F, P, or C)

  # ============== Rule Analysis Classes ==============

  PairwiseOverlap:
    description: >-
      Overlap statistics between two domain conditions (InterPro, FunFam, etc.)
      in the same condition set. Provides set difference metrics to measure
      uniqueness and redundancy.
    attributes:
      condition_a:
        range: string
        required: true
        description: First condition value (e.g., IPR005982)
      condition_b:
        range: string
        required: true
        description: Second condition value (e.g., IPR008255)
      condition_a_label:
        range: string
        description: Human-readable label for condition A
      condition_b_label:
        range: string
        description: Human-readable label for condition B
      protein_database:
        range: ProteinDatabaseEnum
        required: true
        description: Which protein database was queried (SWISSPROT or TREMBL)
      count_a:
        range: integer
        required: true
        minimum_value: 0
        description: Number of proteins matching condition A in specified database
      count_b:
        range: integer
        required: true
        minimum_value: 0
        description: Number of proteins matching condition B in specified database
      intersection_count:
        range: integer
        required: true
        minimum_value: 0
        description: Number of proteins matching BOTH A AND B (|A ∩ B|) in specified database
      a_minus_b_count:
        range: integer
        required: true
        minimum_value: 0
        description: >-
          Number of proteins in A but not in B (|A - B|).
          Represents the uniqueness of A with respect to B.
          High value = A adds unique coverage beyond B.
          Zero value = A is completely contained in B (A ⊆ B).
      b_minus_a_count:
        range: integer
        required: true
        minimum_value: 0
        description: >-
          Number of proteins in B but not in A (|B - A|).
          Represents the uniqueness of B with respect to A.
          High value = B adds unique coverage beyond A.
          Zero value = B is completely contained in A (B ⊆ A).
      jaccard_similarity:
        range: float
        required: true
        minimum_value: 0.0
        maximum_value: 1.0
        description: >-
          Jaccard similarity coefficient: |A ∩ B| / |A ∪ B|
          = intersection / (count_a + count_b - intersection).
          0.0 = no overlap, 1.0 = complete overlap.
      containment_a_in_b:
        range: float
        required: true
        minimum_value: 0.0
        maximum_value: 1.0
        description: >-
          Proportion of A contained in B: |A ∩ B| / |A|.
          1.0 means A is completely contained in B (A ⊆ B).
      containment_b_in_a:
        range: float
        required: true
        minimum_value: 0.0
        maximum_value: 1.0
        description: >-
          Proportion of B contained in A: |A ∩ B| / |B|.
          1.0 means B is completely contained in A (B ⊆ A).
      interpretation:
        range: OverlapInterpretationEnum
        description: Automated interpretation of overlap pattern
      condition_a_in_sets:
        range: integer
        multivalued: true
        minimum_value: 1
        description: List of 1-based condition set indices where condition A appears
      condition_b_in_sets:
        range: integer
        multivalued: true
        minimum_value: 1
        description: List of 1-based condition set indices where condition B appears

  RuleReviewEntry:
    description: >-
      An entity in the rule - either a domain/family condition or a GO term target.
      Each entry tracks its relationships (predictions, predicted-by, equivalence) to other entries.
    attributes:
      id:
        range: string
        required: true
        identifier: true
        description: Identifier (IPR005982, GO:0004791, 3.50.50.60:FF:000064, etc.)
      label:
        range: string
        description: Human-readable name
      type:
        range: EntryTypeEnum
        required: true
        description: Type of entry (INTERPRO, FUNFAM, PANTHER, GO_TERM, etc.)
      appears_in_condition_sets:
        range: integer
        multivalued: true
        minimum_value: 1
        description: Which condition sets (1-based) contain this entry (for domain conditions only)
      protein_count:
        range: integer
        description: Number of proteins matching this condition (from SwissProt)
<<<<<<< HEAD
=======
      source:
        range: string
        description: >-
          Source of this entry if external to the rule (e.g., 'ipr2go' for InterPro entries
          that map to the same GO term via InterPro2GO but are not part of any condition set)
      asserted_predicted_go_terms:
        range: string
        multivalued: true
        description: >-
          GO terms that this entry maps to via external mappings (e.g., ipr2go).
          Only populated for external entries not in the rule's condition sets.
>>>>>>> 89a03654
      related_entries:
        range: RelatedEntry
        multivalued: true
        inlined_as_list: true
        description: Relationships to other entries in the rule

  RelatedEntry:
    description: >-
      A relationship from this entry to another entry in the rule.
      Categorized as PREDICTS (this → other), PREDICTED_BY (other → this), or EQUIV (bidirectional).
    attributes:
      relationship:
        range: EntryRelationshipEnum
        required: true
        description: Type of relationship
      target_id:
        range: string
        required: true
        description: ID of the related entry
      containment:
        range: float
        minimum_value: 0.0
        maximum_value: 1.0
        description: >-
          Containment score (0-1) for the directional relationship.
          For PREDICTS: this_in_target (how much of this is contained in target).
          For PREDICTED_BY: target_in_this (how much of target is contained in this).
          For EQUIV: max of both directions.
      jaccard_similarity:
        range: float
        minimum_value: 0.0
        maximum_value: 1.0
        description: Jaccard similarity coefficient (0-1)
      intersection_count:
        range: integer
        description: Number of proteins in both this and target
      exclusive_count:
        range: integer
        description: >-
          Number of proteins exclusive to the "source" of the relationship.
          For PREDICTS: proteins in this but not target.
          For PREDICTED_BY: proteins in target but not this.
          For EQUIV: proteins in this but not target (A - B).

  InterPro2GORedundancy:
    description: >-
      Analysis of whether rule GO annotations are redundant with
      existing InterPro2GO mappings from the GO Consortium.
    attributes:
      redundant_annotations:
        range: RedundantAnnotation
        multivalued: true
        inlined_as_list: true
        description: GO annotations that already exist in InterPro2GO
      novel_annotations:
        range: string
        multivalued: true
        description: GO IDs not found in InterPro2GO for any rule condition
      summary:
        range: string
        description: Human-readable summary of redundancy analysis

  RedundantAnnotation:
    description: A GO annotation that is redundant with an existing InterPro2GO mapping
    attributes:
      go_id:
        range: string
        required: true
        description: GO term ID (e.g., GO:0004791)
      go_label:
        range: string
        description: GO term label
      interpro_source:
        range: string
        required: true
        description: InterPro ID that already maps to this GO term in ipr2go
      interpro_label:
        range: string
        description: InterPro domain label

  # ============== Rule Assessment Classes ==============

  ParsimonyAssessment:
    description: Assessment of rule parsimony (simplicity vs complexity)
    attributes:
      assessment:
        range: ParsimonyEnum
        required: true
        description: Parsimony assessment value
      notes:
        range: string
        description: Notes on parsimony - e.g., which conditions are redundant
      supported_by:
        range: SupportingTextInReference
        multivalued: true
        description: Supporting text from literature for this assessment

  LiteratureSupportAssessment:
    description: Assessment of literature support for the rule
    attributes:
      assessment:
        range: LiteratureSupportEnum
        required: true
        description: Level of literature support
      notes:
        range: string
        description: Notes on literature support - key papers, gaps in evidence
      supported_by:
        range: SupportingTextInReference
        multivalued: true
        description: Supporting text from literature for this assessment

  ConditionOverlapAssessment:
    description: Assessment of overlap between rule conditions
    attributes:
      assessment:
        range: OverlapEnum
        required: true
        description: Overlap assessment value
      notes:
        range: string
        description: >-
          Notes on condition overlap - e.g., "IPR000001 and IPR000002 both represent
          the same structural domain" or "FunFam subsumes the InterPro entry"
      supported_by:
        range: SupportingTextInReference
        multivalued: true
        description: Supporting text from literature for this assessment

  GOSpecificityAssessment:
    description: Assessment of GO term specificity
    attributes:
      assessment:
        range: SpecificityEnum
        required: true
        description: Specificity assessment value
      notes:
        range: string
        description: Notes on specificity - suggested alternative terms if too broad/narrow
      supported_by:
        range: SupportingTextInReference
        multivalued: true
        description: Supporting text from literature for this assessment

  TaxonomicScopeAssessment:
    description: Assessment of taxonomic restriction appropriateness
    attributes:
      assessment:
        range: TaxonomicScopeEnum
        required: true
        description: Taxonomic scope assessment value
      notes:
        range: string
        description: Notes on taxonomic scope - suggested changes to taxon constraints
      supported_by:
        range: SupportingTextInReference
        multivalued: true
        description: Supporting text from literature for this assessment


enums:
  EvidenceType:
    description: |-
      Gene Ontology evidence codes mapped to Evidence and Conclusion Ontology (ECO) terms
    permissible_values:
      
      # Experimental Evidence Codes
      EXP:
        description: Inferred from Experiment
        meaning: ECO:0000269
        
      IDA:
        description: Inferred from Direct Assay
        meaning: ECO:0000314
        
      IPI:
        description: Inferred from Physical Interaction
        meaning: ECO:0000353
        
      IMP:
        description: Inferred from Mutant Phenotype
        meaning: ECO:0000315
        
      IGI:
        description: Inferred from Genetic Interaction
        meaning: ECO:0000316
        
      IEP:
        description: Inferred from Expression Pattern
        meaning: ECO:0000270

      # High Throughput Experimental Evidence Codes
      HTP:
        description: Inferred from High Throughput Experiment
        meaning: ECO:0006056
        
      HDA:
        description: Inferred from High Throughput Direct Assay
        meaning: ECO:0007005
        
      HMP:
        description: Inferred from High Throughput Mutant Phenotype
        meaning: ECO:0007001
        
      HGI:
        description: Inferred from High Throughput Genetic Interaction
        meaning: ECO:0007003
        
      HEP:
        description: Inferred from High Throughput Expression Pattern
        meaning: ECO:0007007

      # Phylogenetically-inferred annotations
      IBA:
        description: Inferred from Biological aspect of Ancestor
        meaning: ECO:0000318
        
      IBD:
        description: Inferred from Biological aspect of Descendant
        meaning: ECO:0000319
        
      IKR:
        description: Inferred from Key Residues
        meaning: ECO:0000320
        
      IRD:
        description: Inferred from Rapid Divergence
        meaning: ECO:0000321

      # Computational Analysis Evidence Codes
      ISS:
        description: Inferred from Sequence or structural Similarity
        meaning: ECO:0000250
        
      ISO:
        description: Inferred from Sequence Orthology
        meaning: ECO:0000266
        
      ISA:
        description: Inferred from Sequence Alignment
        meaning: ECO:0000247
        
      ISM:
        description: Inferred from Sequence Model
        meaning: ECO:0000255
        
      IGC:
        description: Inferred from Genomic Context
        meaning: ECO:0000317
        
      RCA:
        description: Inferred from Reviewed Computational Analysis
        meaning: ECO:0000245

      # Author Statement Evidence Codes
      TAS:
        description: Traceable Author Statement
        meaning: ECO:0000304
        
      NAS:
        description: Non-traceable Author Statement
        meaning: ECO:0000303

      # Curator Statement Evidence Codes
      IC:
        description: Inferred by Curator
        meaning: ECO:0000305
        
      ND:
        description: No biological Data available
        meaning: ECO:0000307

      # Electronic Annotation Evidence Code
      IEA:
        description: Inferred from Electronic Annotation
        meaning: ECO:0000501


  ActionEnum:
    permissible_values:
      ACCEPT:
        description: Accept the existing annotation as-is, no modifications, and retain as representing the core function of the gene
      KEEP_AS_NON_CORE:
        description: Keep the existing annotation as-is, but mark it as non-core. For pleiotropic genes, this may be the developmental
          processes, or other processes that are not the core function of the gene.
      REMOVE:
        description: Remove the existing annotation, as it is unlikely to be correct based on combined evidence
      MODIFY:
        description: The essence of the annotation is sound, but there are better terms to use (use in combination with proposed_replacement_terms).
          if the term is too general, then MODIFY should be used, with a proposed replacement term for the correct specific function.
          sometimes terms can also be overly specific and contorted, so in some cases you might want to generalize
      MARK_AS_OVER_ANNOTATED:
        description: The term is not entirely wrong, but likely represents an over-annotation of the gene
      UNDECIDED:
        description: The annotation is not clear, and the reviewer is not sure what to do with it. ALWAYS USE THIS IF YOU ARE UNABLE TO ACCESS
          RELEVANT PUBLICATIONS
      PENDING:
        description: The review entry is a stub, and the review has not been completed yet.
      NEW:
        description: This is a proposed annotation, not one that exists in the existing GO annotations. Use this to propose a new annotation
          not covered by the existing GO annotations. Use this conservatively, do not over-annotate, especially for biological process.
          Do not use for indirect or pleiotropic effects. Be sure you have good evidence, this can be from multiple sources.

  GOTermEnum:
    description: A term in the GO ontology
    reachable_from:
      source_nodes:
        - GO:0003674
        - GO:0008150
        - GO:0005575
      is_direct: false
      relationship_types:
        - rdfs:subClassOf
  
  GOMolecularActivityEnum:
    description: A molecular activity term in the GO ontology
    reachable_from:
      source_nodes:
        - GO:0003674
      is_direct: false
      relationship_types:
        - rdfs:subClassOf

  GOBiologicalProcessEnum:
    description: A biological process term in the GO ontology
    reachable_from:
      source_nodes:
        - GO:0008150
      is_direct: false
      relationship_types:
        - rdfs:subClassOf

  GOCellularLocationEnum:
    description: A cellular location term in the GO ontology (excludes protein-containing complexes)
    reachable_from:
      source_nodes:
        - GO:0110165
      is_direct: false
      relationship_types:
        - rdfs:subClassOf

  GOProteinContainingComplexEnum:
    description: A protein-containing complex term in the GO ontology
    reachable_from:
      source_nodes:
        - GO:0030246
      is_direct: false
      relationship_types:
        - rdfs:subClassOf

  ROTermEnum:
    description: A term in the relation ontology

  ProductTypeEnum:
    description: Type of gene product
    permissible_values:
      PROTEIN:
        description: Protein-coding gene
        meaning: SO:0001217  # protein_coding_gene
      MIRNA:
        description: microRNA
        meaning: SO:0000276  # miRNA
      LNCRNA:
        description: Long non-coding RNA
        meaning: SO:0001877  # lncRNA
      SNORNA:
        description: Small nucleolar RNA
        meaning: SO:0000275  # snoRNA
      SNRNA:
        description: Small nuclear RNA
        meaning: SO:0000274  # snRNA
      TRNA:
        description: Transfer RNA
        meaning: SO:0000253  # tRNA
      RRNA:
        description: Ribosomal RNA
        meaning: SO:0000252  # rRNA
      PIRNA:
        description: PIWI-interacting RNA
        meaning: SO:0001035  # piRNA
      ANTISENSE_RNA:
        description: Antisense RNA
        meaning: SO:0000644  # antisense_RNA
      PSEUDOGENE:
        description: Pseudogene
        meaning: SO:0000336  # pseudogene
      OTHER_NCRNA:
        description: Other non-coding RNA
        meaning: SO:0000655  # ncRNA

  GeneReviewStatusEnum:
    description: Status of the gene review process
    permissible_values:
      INITIALIZED:
        description: All annotations have action PENDING - review has been initialized but not started
      IN_PROGRESS:
        description: At least one annotation is PENDING and at least one annotation is not PENDING - review is underway
      DRAFT:
        description: No PENDING annotations, but may have validation warnings - review is complete but needs refinement
      COMPLETE:
        description: No PENDING annotations and no validation warnings - review is fully complete and validated

  ManuscriptSection:
    description: |-
      Sections of a scientific manuscript or publication
    permissible_values:

      TITLE:
        description: Title section
        meaning: IAO:0000305  # document title
        annotations:
          order: 1

      ABSTRACT:
        description: Abstract
        meaning: IAO:0000315  # abstract
        annotations:
          order: 3
          typical_length: 150-300 words

      KEYWORDS:
        description: Keywords
        meaning: IAO:0000630  # keywords section
        annotations:
          order: 4

      # Main Text
      INTRODUCTION:
        description: Introduction/Background
        meaning: IAO:0000316  # introduction to a publication about an investigation
        annotations:
          order: 5
          aliases: Background

      LITERATURE_REVIEW:
        description: Literature review
        meaning: IAO:0000639  # related work section
        annotations:
          order: 6
          optional: true

      METHODS:
        description: Methods/Materials and Methods
        meaning: IAO:0000317  # methods section
        annotations:
          order: 7
          aliases: Materials and Methods, Methodology, Experimental

      RESULTS:
        description: Results
        meaning: IAO:0000318  # results section
        annotations:
          order: 8
          aliases: Findings

      DISCUSSION:
        description: Discussion
        meaning: IAO:0000319  # discussion section of a publication about an investigation
        annotations:
          order: 9

      CONCLUSIONS:
        description: Conclusions
        meaning: IAO:0000615  # conclusion section
        annotations:
          order: 10
          aliases: Conclusion

      APPENDICES:
        description: Appendices
        meaning: IAO:0000326  # supplementary material to a document
        annotations:
          order: 13
          aliases: Appendix

      SUPPLEMENTARY_MATERIAL:
        description: Supplementary material
        meaning: IAO:0000326  # supplementary material to a document
        annotations:
          order: 14
          aliases: Supporting Information, Supplemental Data
          location: often online-only

      DATABASE_ENTRY:
        description: Database entry
        annotations:
          order: 15

      OTHER:
        description: Other main text section
        annotations:
          catch_all: true


  # ============== Rule Review Enums ==============

  RuleTypeEnum:
    description: Type of UniProt annotation rule
    permissible_values:
      ARBA:
        description: Association-Rule-Based Annotator rule (automatically mined)
      UNIRULE:
        description: Expert-curated UniRule

  RuleReviewStatusEnum:
    description: Status of the rule review
    permissible_values:
      PENDING:
        description: Review has not been started
      IN_PROGRESS:
        description: Review is underway
      COMPLETE:
        description: Review is complete

  RuleActionEnum:
    description: Recommended action for the rule
    permissible_values:
      ACCEPT:
        description: Rule is correct and should be kept as-is
      MODIFY:
        description: Rule needs modification (see suggested_modifications)
      DEPRECATE:
        description: Rule should be removed or retired
      SPLIT:
        description: Rule should be split into multiple more specific rules
      MERGE:
        description: Rule should be merged with another related rule
      UNDECIDED:
        description: Unable to determine appropriate action

  ParsimonyEnum:
    description: Assessment of rule parsimony (simplicity vs complexity)
    permissible_values:
      PARSIMONIOUS:
        description: Rule is appropriately simple - conditions are necessary and sufficient
      ACCEPTABLE:
        description: Rule complexity is reasonable given the biological context
      REDUNDANT:
        description: Some conditions are redundant and could be removed
      OVERLY_COMPLEX:
        description: Rule has unnecessary complexity that should be simplified

  LiteratureSupportEnum:
    description: Level of literature support for the rule
    permissible_values:
      STRONG:
        description: Multiple high-quality papers directly support the domain-function relationship
      MODERATE:
        description: Some supporting evidence exists but not comprehensive
      WEAK:
        description: Limited evidence, mostly indirect or from computational studies
      NONE:
        description: No literature support found
      CONTRADICTED:
        description: Literature contradicts the rule's predicted function

  OverlapEnum:
    description: Assessment of condition overlap/redundancy
    permissible_values:
      NONE:
        description: Conditions are independent and non-overlapping
      MINOR:
        description: Slight overlap but conditions add meaningful specificity
      SIGNIFICANT:
        description: Substantial overlap - conditions may be capturing the same thing
      COMPLETE:
        description: Conditions are essentially equivalent/redundant

  SpecificityEnum:
    description: Assessment of GO term specificity
    permissible_values:
      TOO_BROAD:
        description: GO term is too general - a more specific term should be used
      APPROPRIATE:
        description: GO term specificity matches the evidence
      TOO_NARROW:
        description: GO term is overly specific for what the domains predict
      MISMATCHED:
        description: GO term is in wrong branch or aspect

  TaxonomicScopeEnum:
    description: Assessment of taxonomic restriction appropriateness
    permissible_values:
      TOO_BROAD:
        description: Taxon is too inclusive - should be restricted further
      APPROPRIATE:
        description: Taxonomic scope matches the domain's evolutionary distribution
      TOO_NARROW:
        description: Taxon is overly restrictive - function applies more broadly
      MISSING:
        description: Rule lacks necessary taxonomic restriction
      UNNECESSARY:
        description: Taxonomic restriction is not needed for this domain

  ConditionTypeEnum:
    description: Types of conditions in rule antecedents
    permissible_values:
      INTERPRO:
        description: InterPro domain/family
      FUNFAM:
        description: CATH FunFam functional family
      PANTHER:
        description: PANTHER family
      PFAM:
        description: Pfam domain
      TAXON:
        description: Taxonomic constraint
      SEQUENCE_LENGTH:
        description: Sequence length constraint
      OTHER:
        description: Other condition type

  ProteinDatabaseEnum:
    description: Protein database types for rule analysis
    permissible_values:
      SWISSPROT:
        description: Swiss-Prot (reviewed, manually curated proteins)
      TREMBL:
        description: TrEMBL (unreviewed, automatically annotated proteins)
      UNIPROT:
        description: Full UniProtKB (Swiss-Prot + TrEMBL)

  InterProTypeEnum:
    description: InterPro entry types categorizing protein signatures
    permissible_values:
      FAMILY:
        description: Protein family (groups of proteins sharing similar sequence and function)
      DOMAIN:
        description: Protein domain (distinct functional or structural unit)
      ACTIVE_SITE:
        description: Active site (residues directly involved in catalysis)
      BINDING_SITE:
        description: Binding site (residues involved in binding substrates/ligands)
      CONSERVED_SITE:
        description: Conserved site (conserved residues with functional significance)
      REPEAT:
        description: Repeat (short sequence motif that occurs multiple times)
      HOMOLOGOUS_SUPERFAMILY:
        description: Homologous superfamily (proteins with distant evolutionary relationships)
      PTM:
        description: Post-translational modification site

  OverlapInterpretationEnum:
    description: Automated interpretation of domain overlap patterns
    permissible_values:
      REDUNDANT:
        description: Very high overlap (Jaccard > 0.9), conditions are nearly identical
      SUBSET:
        description: One condition is a subset of the other (containment > 0.95)
      HIGH_OVERLAP:
        description: High overlap (Jaccard > 0.5), conditions are similar
      MODERATE:
        description: Moderate overlap (0.2 < Jaccard <= 0.5)
      LOW:
        description: Low overlap (Jaccard <= 0.2), conditions are mostly distinct
      DISJOINT:
        description: No overlap (intersection = 0), conditions are completely distinct

  EntryTypeEnum:
    description: Type of entry in a rule review (domain/family condition or GO term target)
    permissible_values:
      INTERPRO:
        description: InterPro entry (domain, family, repeat, etc.)
      FUNFAM:
        description: CATH FunFam (functional family from CATH database)
      PANTHER:
        description: PANTHER family or subfamily
      GO_TERM:
        description: Gene Ontology term (annotation target)

  EntryRelationshipEnum:
    description: Type of relationship between entries in a rule
    permissible_values:
      PREDICTS:
        description: >-
          This entry predicts the target (this ⊆ target).
          Selected when containment_a_in_b is highest among {jaccard+0.05, containment_a_in_b, containment_b_in_a}.
      PREDICTED_BY:
        description: >-
          This entry is predicted by the target (target ⊆ this).
          Selected when containment_b_in_a is highest among {jaccard+0.05, containment_a_in_b, containment_b_in_a}.
      EQUIV:
        description: >-
          This entry is equivalent to the target (bidirectional high similarity).
          Selected when jaccard_boosted (jaccard + 0.05) is highest among {jaccard+0.05, containment_a_in_b, containment_b_in_a}.

<|MERGE_RESOLUTION|>--- conflicted
+++ resolved
@@ -757,8 +757,6 @@
       protein_count:
         range: integer
         description: Number of proteins matching this condition (from SwissProt)
-<<<<<<< HEAD
-=======
       source:
         range: string
         description: >-
@@ -770,7 +768,6 @@
         description: >-
           GO terms that this entry maps to via external mappings (e.g., ipr2go).
           Only populated for external entries not in the rule's condition sets.
->>>>>>> 89a03654
       related_entries:
         range: RelatedEntry
         multivalued: true
